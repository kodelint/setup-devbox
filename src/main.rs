mod commands;
mod logger;
<<<<<<< HEAD
mod utils;
=======
>>>>>>> 69f9f52a
mod schema;

use clap::{Parser, Subcommand};
use commands::{generate, now, sync, version};

#[derive(Parser)]
#[command(name = "setup-devbox")]
#[command(about = "Setup development environment with ease", long_about = None)]
struct Cli {
    /// Turn debugging information on
    #[arg(short, long, global = true)]
    debug: bool,

    #[command(subcommand)]
    command: Commands,
}

#[derive(Subcommand)]
enum Commands {
    /// Print version information
    Version,
    /// Run setup now
    Now {
        #[arg(long)]
        config: Option<String>,
        #[arg(long)]
        state: Option<String>,
    },
    /// Generate a config
    Generate {
        #[arg(long)]
        config: Option<String>,
        #[arg(long)]
        state: Option<String>,
    },
    /// Sync the current state
    Sync {
        #[arg(long)]
        state: Option<String>,
    },
}

fn main() {
    let cli = Cli::parse();

    // Initialize logger for project
    logger::init(cli.debug);

    match cli.command {
        Commands::Version => version::run(),
        Commands::Now { config, state } => now::run(config, state),
        Commands::Generate { config, state } => generate::run(config, state),
        Commands::Sync { state } => sync::run(state),
    }
}<|MERGE_RESOLUTION|>--- conflicted
+++ resolved
@@ -1,9 +1,5 @@
 mod commands;
-mod logger;
-<<<<<<< HEAD
 mod utils;
-=======
->>>>>>> 69f9f52a
 mod schema;
 
 use clap::{Parser, Subcommand};
